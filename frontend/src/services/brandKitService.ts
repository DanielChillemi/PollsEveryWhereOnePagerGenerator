import axios from 'axios';

const API_BASE_URL = import.meta.env.VITE_API_BASE_URL || 'http://localhost:8000';

export interface Product {
  id?: string;
  name: string;
  description?: string;
  default_problem?: string;
  default_solution?: string;
  features?: string[];
  benefits?: string[];
}

export interface TargetAudience {
  name: string;
  description: string;
}

export interface ColorPalette {
  primary: string;
  secondary: string;
  accent: string;
  text: string;
  background: string;
}

export interface Typography {
  heading_font: string;
  body_font: string;
  heading_size?: string;
  body_size?: string;
}

export interface BrandKitData {
  company_name: string;
  brand_voice?: string;
<<<<<<< HEAD
  primary_color: string;
  secondary_color: string;
  accent_color: string;
  text_color: string;
  background_color: string;
  primary_font: string;
=======
  color_palette: ColorPalette;
  typography: Typography;
>>>>>>> 4345e33a
  logo_url?: string;
  target_audiences: TargetAudience[];
  products?: Product[];
}

export interface BrandKit extends BrandKitData {
  id: string;
  user_id: string;
  created_at: string;
  updated_at: string;
}

/**
 * Brand Kit API Service
 * Handles all Brand Kit CRUD operations
 */
export const brandKitService = {
  /**
   * Create a new Brand Kit
   */
  async create(data: BrandKitData, token: string): Promise<BrandKit> {
<<<<<<< HEAD
    // Transform frontend data format to match backend schema
    const backendData = {
      company_name: data.company_name,
      brand_voice: data.brand_voice || "Professional and engaging", // Use provided value or default
      color_palette: {
        primary: data.primary_color,
        secondary: data.secondary_color,
        accent: data.accent_color,
        text: data.text_color,
        background: data.background_color,
      },
      typography: {
        heading_font: data.primary_font,
        body_font: data.primary_font,
        heading_size: "36px",
        body_size: "16px",
      },
      logo_url: data.logo_url || null,
      target_audiences: data.target_audiences.filter(
        (aud) => aud.name.trim() !== '' || aud.description.trim() !== ''
      ),
      products: data.products || [],
    };

=======
>>>>>>> 4345e33a
    console.log('=== BRAND KIT DATA BEING SENT ===');
    console.log('Brand Kit data:', data);
    console.log('JSON:', JSON.stringify(data, null, 2));

    const response = await axios.post(`${API_BASE_URL}/api/v1/brand-kits`, data, {
      headers: {
        Authorization: `Bearer ${token}`,
        'Content-Type': 'application/json',
      },
    });
    
    // Transform backend response to frontend format
    const backendKit = response.data;
    return {
      ...backendKit,
      id: backendKit._id || backendKit.id,
    };
  },

  /**
   * Get all Brand Kits for the current user
   */
  async getAll(token: string): Promise<BrandKit[]> {
    const response = await axios.get(`${API_BASE_URL}/api/v1/brand-kits/me`, {
      headers: {
        Authorization: `Bearer ${token}`,
      },
    });

    // Backend returns array of brand kits with nested structure
    const backendKits = response.data || [];

    return backendKits.map((backendKit: any) => ({
      ...backendKit,
<<<<<<< HEAD
      id: backendKit._id,
      brand_voice: backendKit.brand_voice,
      primary_color: backendKit.color_palette?.primary,
      secondary_color: backendKit.color_palette?.secondary,
      accent_color: backendKit.color_palette?.accent,
      text_color: backendKit.color_palette?.text,
      background_color: backendKit.color_palette?.background,
      primary_font: backendKit.typography?.heading_font,
=======
      id: backendKit._id || backendKit.id,
>>>>>>> 4345e33a
    }));
  },

  /**
   * Get a single Brand Kit by ID
   */
  async getById(id: string, token: string): Promise<BrandKit> {
    const response = await axios.get(`${API_BASE_URL}/api/v1/brand-kits/${id}`, {
      headers: {
        Authorization: `Bearer ${token}`,
      },
    });
    
    // Backend returns brand kit with nested structure
    const backendKit = response.data;
    return {
      ...backendKit,
<<<<<<< HEAD
      id: backendKit._id,
      brand_voice: backendKit.brand_voice,
      primary_color: backendKit.color_palette?.primary,
      secondary_color: backendKit.color_palette?.secondary,
      accent_color: backendKit.color_palette?.accent,
      text_color: backendKit.color_palette?.text,
      background_color: backendKit.color_palette?.background,
      primary_font: backendKit.typography?.heading_font,
=======
      id: backendKit._id || backendKit.id,
>>>>>>> 4345e33a
    };
  },

  /**
   * Update an existing Brand Kit
   */
  async update(id: string, data: Partial<BrandKitData>, token: string): Promise<BrandKit> {
<<<<<<< HEAD
    // Transform frontend data format to match backend schema (same as create)
    const backendData: any = {};

    if (data.company_name) backendData.company_name = data.company_name;
    if (data.brand_voice !== undefined) backendData.brand_voice = data.brand_voice;
    if (data.primary_font) {
      backendData.typography = {
        heading_font: data.primary_font,
        body_font: data.primary_font,
        heading_size: "36px",
        body_size: "16px",
      };
    }
    if (data.primary_color || data.secondary_color || data.accent_color || data.text_color || data.background_color) {
      backendData.color_palette = {
        primary: data.primary_color,
        secondary: data.secondary_color,
        accent: data.accent_color,
        text: data.text_color,
        background: data.background_color,
      };
    }
    if (data.logo_url !== undefined) backendData.logo_url = data.logo_url || null;
    if (data.target_audiences) {
      backendData.target_audiences = data.target_audiences.filter(
        (aud) => aud.name.trim() !== '' || aud.description.trim() !== ''
      );
    }
    if (data.products !== undefined) {
      backendData.products = data.products;
    }

    const response = await axios.put(`${API_BASE_URL}/api/v1/brand-kits/${id}`, backendData, {
=======
    console.log('=== UPDATING BRAND KIT ===');
    console.log('Update data:', data);
    console.log('JSON:', JSON.stringify(data, null, 2));

    const response = await axios.put(`${API_BASE_URL}/api/v1/brand-kits/${id}`, data, {
>>>>>>> 4345e33a
      headers: {
        Authorization: `Bearer ${token}`,
        'Content-Type': 'application/json',
      },
    });
    
    // Backend returns updated brand kit with nested structure
    const backendKit = response.data;
    return {
      ...backendKit,
      id: backendKit._id || backendKit.id,
    };
  },

  /**
   * Delete a Brand Kit
   */
  async delete(id: string, token: string): Promise<void> {
    await axios.delete(`${API_BASE_URL}/api/v1/brand-kits/${id}`, {
      headers: {
        Authorization: `Bearer ${token}`,
      },
    });
  },
};<|MERGE_RESOLUTION|>--- conflicted
+++ resolved
@@ -35,17 +35,8 @@
 export interface BrandKitData {
   company_name: string;
   brand_voice?: string;
-<<<<<<< HEAD
-  primary_color: string;
-  secondary_color: string;
-  accent_color: string;
-  text_color: string;
-  background_color: string;
-  primary_font: string;
-=======
   color_palette: ColorPalette;
   typography: Typography;
->>>>>>> 4345e33a
   logo_url?: string;
   target_audiences: TargetAudience[];
   products?: Product[];
@@ -67,33 +58,6 @@
    * Create a new Brand Kit
    */
   async create(data: BrandKitData, token: string): Promise<BrandKit> {
-<<<<<<< HEAD
-    // Transform frontend data format to match backend schema
-    const backendData = {
-      company_name: data.company_name,
-      brand_voice: data.brand_voice || "Professional and engaging", // Use provided value or default
-      color_palette: {
-        primary: data.primary_color,
-        secondary: data.secondary_color,
-        accent: data.accent_color,
-        text: data.text_color,
-        background: data.background_color,
-      },
-      typography: {
-        heading_font: data.primary_font,
-        body_font: data.primary_font,
-        heading_size: "36px",
-        body_size: "16px",
-      },
-      logo_url: data.logo_url || null,
-      target_audiences: data.target_audiences.filter(
-        (aud) => aud.name.trim() !== '' || aud.description.trim() !== ''
-      ),
-      products: data.products || [],
-    };
-
-=======
->>>>>>> 4345e33a
     console.log('=== BRAND KIT DATA BEING SENT ===');
     console.log('Brand Kit data:', data);
     console.log('JSON:', JSON.stringify(data, null, 2));
@@ -128,18 +92,7 @@
 
     return backendKits.map((backendKit: any) => ({
       ...backendKit,
-<<<<<<< HEAD
-      id: backendKit._id,
-      brand_voice: backendKit.brand_voice,
-      primary_color: backendKit.color_palette?.primary,
-      secondary_color: backendKit.color_palette?.secondary,
-      accent_color: backendKit.color_palette?.accent,
-      text_color: backendKit.color_palette?.text,
-      background_color: backendKit.color_palette?.background,
-      primary_font: backendKit.typography?.heading_font,
-=======
       id: backendKit._id || backendKit.id,
->>>>>>> 4345e33a
     }));
   },
 
@@ -157,18 +110,7 @@
     const backendKit = response.data;
     return {
       ...backendKit,
-<<<<<<< HEAD
-      id: backendKit._id,
-      brand_voice: backendKit.brand_voice,
-      primary_color: backendKit.color_palette?.primary,
-      secondary_color: backendKit.color_palette?.secondary,
-      accent_color: backendKit.color_palette?.accent,
-      text_color: backendKit.color_palette?.text,
-      background_color: backendKit.color_palette?.background,
-      primary_font: backendKit.typography?.heading_font,
-=======
       id: backendKit._id || backendKit.id,
->>>>>>> 4345e33a
     };
   },
 
@@ -176,47 +118,11 @@
    * Update an existing Brand Kit
    */
   async update(id: string, data: Partial<BrandKitData>, token: string): Promise<BrandKit> {
-<<<<<<< HEAD
-    // Transform frontend data format to match backend schema (same as create)
-    const backendData: any = {};
-
-    if (data.company_name) backendData.company_name = data.company_name;
-    if (data.brand_voice !== undefined) backendData.brand_voice = data.brand_voice;
-    if (data.primary_font) {
-      backendData.typography = {
-        heading_font: data.primary_font,
-        body_font: data.primary_font,
-        heading_size: "36px",
-        body_size: "16px",
-      };
-    }
-    if (data.primary_color || data.secondary_color || data.accent_color || data.text_color || data.background_color) {
-      backendData.color_palette = {
-        primary: data.primary_color,
-        secondary: data.secondary_color,
-        accent: data.accent_color,
-        text: data.text_color,
-        background: data.background_color,
-      };
-    }
-    if (data.logo_url !== undefined) backendData.logo_url = data.logo_url || null;
-    if (data.target_audiences) {
-      backendData.target_audiences = data.target_audiences.filter(
-        (aud) => aud.name.trim() !== '' || aud.description.trim() !== ''
-      );
-    }
-    if (data.products !== undefined) {
-      backendData.products = data.products;
-    }
-
-    const response = await axios.put(`${API_BASE_URL}/api/v1/brand-kits/${id}`, backendData, {
-=======
     console.log('=== UPDATING BRAND KIT ===');
     console.log('Update data:', data);
     console.log('JSON:', JSON.stringify(data, null, 2));
 
     const response = await axios.put(`${API_BASE_URL}/api/v1/brand-kits/${id}`, data, {
->>>>>>> 4345e33a
       headers: {
         Authorization: `Bearer ${token}`,
         'Content-Type': 'application/json',
